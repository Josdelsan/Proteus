<?xml version="1.0" encoding="UTF-8"?>
<icons>
    <!-- ===================== Example icons XML file ====================== -->
    <!-- Documents and archetypes icons can be found by default if they      -->
    <!-- are located in profile icons directory root and they are named      -->
    <!-- classname.png where 'classname' is the archetype's main class name  -->
    <!-- (e.g. section.png, paragraph.png, etc.).                            -->
    <!-- App, main menu and any other default icon can be overriden using    -->
    <!-- profile icons configuration.                                        -->

<<<<<<< HEAD
        <icon key="strength" file="strength.png" />
        <icon key="weakness" file="weakness.png" />
        <icon key="business-actor" file="business-actor.png" />
        <icon key="business-process" file="business-process.png" />
        <icon key="business-objective" file="business-objective.png" />
        <icon key="user-story" file="user-story.png" />

        <icon key="subsystem" file="subsystem.png" />

        <icon key="actor" file="actor.png" />
        <icon key="information-requirement" file="information-req.png" />
        <icon key="objective" file="objective.png" />
        <icon key="use-case" file="use-case.png" />
        <icon key="use-case-step" file="use-case-step.png" />
        <icon key="constraint" file="constraint.png" />
        <icon key="functional-requirement" file="functional-req.png" />
        <icon key="non-functional-requirement" file="non-functional-req.png" />
        <icon key="specific-data" file="specific-data.png" />
        <icon key="object-type" file="object-type.png" />
        <icon key="object-component" file="object-component.png" />
        <icon key="object-attribute" file="object-attribute.png" />
        <icon key="object-invariant" file="object-invariant.png" />
        <icon key="association-type" file="association-type.png" />
        <icon key="association-role" file="association-role.png" />
        <icon key="traceability-matrix" file="traceability-matrix.png" />
    </type>
=======

    <!-- <type name="document"/> -->
    <!-- <type name="archetype"> -->
        <!-- <icon key="section" file="section.png" /> -->
        <!-- <icon key="appendix" file="appendix.png" /> -->
        <!-- <icon key="paragraph" file="paragraph.png" /> -->
    <!-- </type> -->
    <!-- <type name="main_menu"/> -->
    <!-- <type name="app" default="proteus_logo.png"/> -->
>>>>>>> bfc983f9
</icons><|MERGE_RESOLUTION|>--- conflicted
+++ resolved
@@ -5,37 +5,8 @@
     <!-- are located in profile icons directory root and they are named      -->
     <!-- classname.png where 'classname' is the archetype's main class name  -->
     <!-- (e.g. section.png, paragraph.png, etc.).                            -->
-    <!-- App, main menu and any other default icon can be overriden using    -->
+    <!-- App, main menu and any other default icons can be overriden using   -->
     <!-- profile icons configuration.                                        -->
-
-<<<<<<< HEAD
-        <icon key="strength" file="strength.png" />
-        <icon key="weakness" file="weakness.png" />
-        <icon key="business-actor" file="business-actor.png" />
-        <icon key="business-process" file="business-process.png" />
-        <icon key="business-objective" file="business-objective.png" />
-        <icon key="user-story" file="user-story.png" />
-
-        <icon key="subsystem" file="subsystem.png" />
-
-        <icon key="actor" file="actor.png" />
-        <icon key="information-requirement" file="information-req.png" />
-        <icon key="objective" file="objective.png" />
-        <icon key="use-case" file="use-case.png" />
-        <icon key="use-case-step" file="use-case-step.png" />
-        <icon key="constraint" file="constraint.png" />
-        <icon key="functional-requirement" file="functional-req.png" />
-        <icon key="non-functional-requirement" file="non-functional-req.png" />
-        <icon key="specific-data" file="specific-data.png" />
-        <icon key="object-type" file="object-type.png" />
-        <icon key="object-component" file="object-component.png" />
-        <icon key="object-attribute" file="object-attribute.png" />
-        <icon key="object-invariant" file="object-invariant.png" />
-        <icon key="association-type" file="association-type.png" />
-        <icon key="association-role" file="association-role.png" />
-        <icon key="traceability-matrix" file="traceability-matrix.png" />
-    </type>
-=======
 
     <!-- <type name="document"/> -->
     <!-- <type name="archetype"> -->
@@ -45,5 +16,4 @@
     <!-- </type> -->
     <!-- <type name="main_menu"/> -->
     <!-- <type name="app" default="proteus_logo.png"/> -->
->>>>>>> bfc983f9
 </icons>