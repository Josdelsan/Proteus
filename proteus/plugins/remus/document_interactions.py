--- conflicted
+++ resolved
@@ -27,10 +27,7 @@
 
 from proteus.utils import ProteusIconType
 from proteus.utils.translator import Translator
-<<<<<<< HEAD
 from proteus.utils.dynamic_icons import DynamicIcons
-=======
->>>>>>> ea8891be
 from proteus.model import ProteusID, PROTEUS_DOCUMENT, PROTEUS_NAME
 from proteus.model.project import Project
 from proteus.model.object import Object
@@ -140,22 +137,15 @@
             message_box = QMessageBox()
 
             # Set icon
-<<<<<<< HEAD
             proteus_icon: Path = DynamicIcons().icon(
                 ProteusIconType.App, "proteus_icon"
             )
             message_box.setWindowIcon(proteus_icon)
-=======
-            proteus_icon: Path = self._config.get_icon(
-                ProteusIconType.App, "proteus_icon"
-            )
-            message_box.setWindowIcon(QIcon(proteus_icon.as_posix()))
->>>>>>> ea8891be
 
             # Set title and text
-            message_box.setWindowTitle(self.__("document.navigation.request.title"))
+            message_box.setWindowTitle(_("document.navigation.request.title"))
             message_box.setText(
-                self.__("document.navigation.request.text", object_name, document_name)
+                _("document.navigation.request.text", object_name, document_name)
             )
 
             # Set buttons
