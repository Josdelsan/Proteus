--- conflicted
+++ resolved
@@ -21,11 +21,6 @@
 # Project specific imports
 # --------------------------------------------------------------------------
 
-<<<<<<< HEAD
-# --------------------------------------------------------------------------
-# Project specific imports
-# --------------------------------------------------------------------------
-
 from proteus.model import NAME_TAG, CATEGORY_TAG
 
 from proteus.model.property import \
@@ -33,22 +28,7 @@
     DEFAULT_NAME,                  \
     DEFAULT_CATEGORY,              \
     PropertyFactory
-    
-=======
-from proteus.model import \
-    CATEGORY_TAG, DEFAULT_NAME, NAME_TAG
-
-from proteus.model.property import \
-    DEFAULT_CATEGORY,       \
-    PropertyFactory,        \
-    DATE_FORMAT,            \
-    TIME_FORMAT,            \
-    STRING_PROPERTY_TAG,    \
-    MARKDOWN_PROPERTY_TAG,  \
-    DATE_PROPERTY_TAG,      \
-    DEFAULT_CATEGORY
-
->>>>>>> 9ed0b172
+ 
 # --------------------------------------------------------------------------
 # General property tests
 # --------------------------------------------------------------------------
@@ -82,130 +62,4 @@
     assert(
         ET.tostring(property.generate_xml()).decode() ==
         f'<{property_element.tag} name="{name_expected}" category="{category_expected}"><![CDATA[{property.value}]]></{property_element.tag}>'
-<<<<<<< HEAD
-    )
-=======
-    )
-
-# --------------------------------------------------------------------------
-# String & markdown property tests
-# --------------------------------------------------------------------------
-
-@pytest.mark.parametrize('property_tag', [STRING_PROPERTY_TAG, MARKDOWN_PROPERTY_TAG])
-@pytest.mark.parametrize('name',         [str(), 'test name'     ])
-@pytest.mark.parametrize('category',     [str(), 'test category' ])
-@pytest.mark.parametrize('value',        [str(), 'test value', 'test <>& value' ])
-@pytest.mark.parametrize('new_value',    [str(), 'new test value', 'new test <>& value'])
-
-def test_string_and_markdown_properties(property_tag, name, value, category, new_value):
-    """
-    It tests creation, update, and evolution (cloning with a new value) 
-    of string and markdown properties.
-    """
-    property_element = ET.Element(property_tag)
-
-    if name:
-        property_element.set(NAME_TAG, name)
-    else:
-        name = DEFAULT_NAME
-        
-    if category:
-        property_element.set(CATEGORY_TAG, category)
-    else:
-        category = DEFAULT_CATEGORY
-
-    property_element.text = str(value)
-
-    property = PropertyFactory.create(property_element)
-
-    assert(property.name == name)
-    assert(property.value == value)
-    assert(property.category == category)
-    assert(
-        ET.tostring(property.generate_xml()).decode() ==
-        f'<{property_tag} name="{name}" category="{category}"><![CDATA[{value}]]></{property_tag}>'
-    )
-
-    evolved_property = copy.copy(property)
-    evolved_property.value = str(new_value)
-
-    assert(evolved_property.name == name)
-    assert(evolved_property.value == new_value)
-    assert(evolved_property.category == category)
-    assert(
-        ET.tostring(evolved_property.generate_xml()).decode() ==
-        f'<{property_tag} name="{name}" category="{category}"><![CDATA[{new_value}]]></{property_tag}>'
-    )
-
-# --------------------------------------------------------------------------
-# Date property tests
-# --------------------------------------------------------------------------
-
-today : str = datetime.date.today().strftime(DATE_FORMAT)
-
-@pytest.mark.parametrize('name',         [str(), 'test name'     ])
-@pytest.mark.parametrize('category',     [str(), 'test category' ])
-@pytest.mark.parametrize('value, expected_value', 
-    [
-        (str(), today), 
-        ('2022-01-01','2022-01-01'),
-        ('2022-99-99', today),
-        ('not a date', today)
-    ]
-)
-@pytest.mark.parametrize('new_value, expected_new_value',
-    [
-        (str(), today), 
-        ('2022-01-01','2022-01-01'),
-        ('2022-99-99', today),
-        ('not a date', today)
-    ]
-)
-
-def test_date_properties(name, value, expected_value, category, new_value, expected_new_value):
-    """
-    It tests creation, update, and evolution (cloning with a new value) 
-    of date properties.
-    """
-    property_tag = DATE_PROPERTY_TAG
-    property_element = ET.Element(property_tag)
-
-    if name:
-        property_element.set(NAME_TAG, name)
-    else:
-        name = DEFAULT_NAME
-    
-    property_element.text = str(value)
-    
-    if category:
-        property_element.set(CATEGORY_TAG, category)
-    else:
-        category = DEFAULT_CATEGORY
-
-    property = PropertyFactory.create(property_element)
-
-    assert(property.name == name)
-    assert(property.generate_xml_value() == expected_value)
-    assert(property.category == category)
-    assert(
-         ET.tostring(property.generate_xml()).decode() ==
-         f'<{property_tag} name="{name}" category="{category}">{expected_value}</{property_tag}>'
-    )
-
-    evolved_property = copy.copy(property)
-    #evolved_property.value = str(new_value)
-
-    # TODO: these lines should not be here
-    try:
-        evolved_property.value = datetime.datetime.strptime(new_value, DATE_FORMAT).date()
-    except ValueError:
-        evolved_property.value = datetime.date.today()
-
-    assert(evolved_property.name == name)
-    assert(evolved_property.generate_xml_value() == expected_new_value)
-    assert(evolved_property.category == category)
-    assert(
-        ET.tostring(evolved_property.generate_xml()).decode() ==
-        f'<{property_tag} name="{name}" category="{category}">{expected_new_value}</{property_tag}>'
-    )
->>>>>>> 9ed0b172
+    )