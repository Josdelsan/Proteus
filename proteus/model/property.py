# ==========================================================================
# File: property.py
# Description: PROTEUS properties
# Date: 22/10/2022
# Version: 0.3
# Author: Amador Durán Toro
# ==========================================================================
# Update: 30/08/2022 (Amador)
# Description:
# - Added support for property categories.
# - Added PropertyFactory class to avoid Property class definition to be
#   splitted into two parts.
# ==========================================================================
# Update: 17/09/2022 (Amador)
# Description:
# - Added default category value in constructors.
# ==========================================================================
# Update: 29/09/2022 (Amador)
# Description:
# - Code review.
# - Argument "value" is always a string in __init()__, its conversion to
#   the right type is checked in each subclass.
# ==========================================================================
# Update: 15/10/2022 (Amador)
# Description:
# - Use of dataclass and __post_init()__.
# - ValueError exception handling in type conversions.
# - RealProperty -> FloatProperty.
# - Added FileProperty.
# - MarkdownProperty is now a subclass of StringProperty.
# - lxml is not very MyPy-friendly. Installed lxlm-stub in venv.
# - Added pytest parametrized tests in proteus/tests/test_properties.py.
# - Use dataclasses.replace(obj,value=new_value) to clone a property with a
#   new value. The new_value must be in string format, as in the constructor.
# ==========================================================================
# Update: 17/10/2022 (Amador)
# Description:
# - clone(new_value=None) added.
# ==========================================================================
# Update: 22/10/2022 (Amador)
# Description:
# - UrlProperty::is_valid computed property added.
# - URLs without protocol (i.e. https://) are not valid.
# - FileProperty::is_file computed property added.
# - EnumProperty: split() without arguments uses space and returns an
#   empty list if the splitted string is empty. split(' ') returns [''],
#   which is not an empty list.
# - EnumProperty assings first choice instead of random choice if value is
#   not specified.
# - EnumProperty replaces spaces by underscores in values.
# - PropertyFactory: fixed error in reduce expression for ClasslistProperty.
# ==========================================================================

# TODO: turn this module into a package (dir) and split one class per module (file)?

# --------------------------------------------------------------------------
# Standard library imports
# --------------------------------------------------------------------------

import datetime
from pathlib import Path
from functools import reduce
from abc import ABC, abstractmethod
from dataclasses import dataclass, replace
from typing import Any, ClassVar, Optional

# --------------------------------------------------------------------------
# Third-party library imports
# --------------------------------------------------------------------------

import validators
import lxml.etree as ET

# --------------------------------------------------------------------------
# Project specific imports
# --------------------------------------------------------------------------

import proteus
from proteus.model import CATEGORY_TAG, NAME_TAG

# --------------------------------------------------------------------------
# Constants
# --------------------------------------------------------------------------

BOOLEAN_PROPERTY_TAG    = str('booleanProperty')
STRING_PROPERTY_TAG     = str('stringProperty')
DATE_PROPERTY_TAG       = str('dateProperty')
TIME_PROPERTY_TAG       = str('timeProperty')
MARKDOWN_PROPERTY_TAG   = str('markdownProperty')
INTEGER_PROPERTY_TAG    = str('integerProperty')
FLOAT_PROPERTY_TAG      = str('floatProperty')
ENUM_PROPERTY_TAG       = str('enumProperty')
URL_PROPERTY_TAG        = str('urlProperty')
FILE_PROPERTY_TAG       = str('fileProperty')
CLASSLIST_PROPERTY_TAG  = str('classListProperty')

CLASS_TAG               = str('class')
CHOICES_TAG             = str('choices')

DEFAULT_NAME            = str('unnamed')
DEFAULT_CATEGORY        = str('general')

DATE_FORMAT             = str('%Y-%m-%d')
TIME_FORMAT             = str('%H:%M:%S')

# --------------------------------------------------------------------------
# Class: Property (abstract)
# Description: Abstract dataclass for PROTEUS properties
# Date: 17/10/2022
# Version: 0.3
# Author: Amador Durán Toro
# --------------------------------------------------------------------------
# About using __post_init__: 
# https://stackoverflow.com/questions/60179799/python-dataclass-whats-a-pythonic-way-to-validate-initialization-arguments
# Dataclasses have a replace(object, value=new_value) function which returns 
# a copy of an object with a new value (similar to attr.evolve()).
# https://stackoverflow.com/questions/56402694/how-to-evolve-a-dataclass-in-python
# --------------------------------------------------------------------------

@dataclass(frozen=True)
class Property(ABC):
    """
    Abstract class for PROTEUS properties.
    """
    # dataclass instance attributes
    name     : str = str(DEFAULT_NAME)
    category : str = str(DEFAULT_CATEGORY)
    value    : Any = str()

    def __post_init__(self) -> None:
        """
        It validates name and category of an abstract PROTEUS property. 
        Value is converted into a string (just in case) and validated in subclasses.
        """      
        # Name validation
        if not self.name:
            proteus.logger.warning(f"PROTEUS properties must have a '{NAME_TAG}' attribute -> assigning '{DEFAULT_NAME}' as name")
            # self.name = DEFAULT_NAME cannot be used when frozen=True
            # https://stackoverflow.com/questions/53756788/how-to-set-the-value-of-dataclass-field-in-post-init-when-frozen-true
            object.__setattr__(self, 'name', DEFAULT_NAME)

        # Category validation
        if not self.category:
            # self.category = DEFAULT_CATEGORY cannot be used when frozen=True
            object.__setattr__(self, 'category', DEFAULT_CATEGORY)

        # Value -> string
        object.__setattr__(self, 'value', str(self.value))

    def clone(self, new_value=None) -> 'Property':
        """
        It clones the property with a new value if it is not None.
        The new value must be provided as a string.
        """
        if new_value is None:
            return replace(self)
        
        return replace(self, value=str(new_value))

    def generate_xml(self) -> ET._Element:
        """
        This template method generates the XML element for the property.
        """
        # element_tagname is a class attribute of each concrete subclass
        property_element : ET._Element = ET.Element(self.element_tagname)
        property_element.set(NAME_TAG, self.name)
        property_element.set(CATEGORY_TAG, self.category)
        # generate_xml_value() is defined in subclasses
        property_element.text = self.generate_xml_value(property_element)

        return property_element

    @abstractmethod
    def generate_xml_value(self, _:ET._Element = None) -> str | ET.CDATA:
        """
        It generates the value of the property for its XML element.
        Depending on the type of property, it can be a string or
        a CDATA section.
        """

# --------------------------------------------------------------------------
# Class: StringProperty
# Description: Dataclass for PROTEUS string properties
# Date: 15/10/2022
# Version: 0.2
# Author: Amador Durán Toro
# --------------------------------------------------------------------------

@dataclass(frozen=True)
class StringProperty(Property):
    """
    Class for PROTEUS string properties.
    """
    # XML element tag name for this class of property (class attribute)
    element_tagname: ClassVar[str] = STRING_PROPERTY_TAG

    def __post_init__(self) -> None:
        """
        Superclass turns value into a string, there is nothing to validate.
        """
        # Superclass validation        
        super().__post_init__()

    def generate_xml_value(self, _:ET._Element = None) -> str | ET.CDATA:
        """
        It generates the value of the property for its XML element.
        """
        return ET.CDATA(self.value)

# --------------------------------------------------------------------------
# Class: MarkdownProperty
# Description: Dataclass for PROTEUS markdown properties
# Date: 15/10/2022
# Version: 0.2
# Author: Amador Durán Toro
# --------------------------------------------------------------------------

@dataclass(frozen=True)
class MarkdownProperty(StringProperty):
    """
    Class for PROTEUS markdown properties. They are exactly the same as
    string properties except for the XML tag.
    """
    # XML element tag name for this class of property (class attribute)
    element_tagname : ClassVar[str] = MARKDOWN_PROPERTY_TAG

# --------------------------------------------------------------------------
# Class: DateProperty
# Description: Dataclass for PROTEUS date properties (YYYY-MM-DD)
# Date: 15/10/2022
# Version: 0.2
# Author: Amador Durán Toro
# --------------------------------------------------------------------------

@dataclass(frozen=True)
class DateProperty(Property):
    """
    Class for PROTEUS date properties.
    """
    # XML element tag name for this class of property (class attribute)
    element_tagname : ClassVar[str] = DATE_PROPERTY_TAG

    def __post_init__(self) -> None:
        """
        It validates the date passed as a string.
        """
        # Superclass validation        
        super().__post_init__()

        # Value validation
        try:
            # self.value = datetime.datetime.strptime(self.value, DATE_FORMAT).date() cannot be used when frozen=True
            # https://stackoverflow.com/questions/53756788/how-to-set-the-value-of-dataclass-field-in-post-init-when-frozen-true
            object.__setattr__(self, 'value', datetime.datetime.strptime(self.value, DATE_FORMAT).date())
        except ValueError:
            proteus.logger.warning(f"Date property '{self.name}': Wrong format ({self.value}). Please use YYYY-MM-DD -> assigning today's date")
            # self.value = datetime.date.today() cannot be used when frozen=True
            object.__setattr__(self, 'value', datetime.date.today())

    def generate_xml_value(self, _:ET._Element = None) -> str | ET.CDATA:
        """
        It generates the value of the property for its XML element.
        """
        return self.value.strftime(DATE_FORMAT)

# --------------------------------------------------------------------------
# Class: TimeProperty
# Description: Dataclass for PROTEUS time properties (hh:mm:ss)
# Date: 15/10/2022
# Version: 0.2
# Author: Pablo Rivera Jiménez
#         Amador Durán Toro
# --------------------------------------------------------------------------

@dataclass(frozen=True)
class TimeProperty(Property):
    """
    Class for PROTEUS time properties.
    """
    # XML element tag name for this class of property (class attribute)
    element_tagname : ClassVar[str] = TIME_PROPERTY_TAG

    def __post_init__(self) -> None:
        """
        It validates the time passed as a string.
        """
        # Superclass validation        
        super().__post_init__()

        # Value validation
        try:
            # self.value = datetime.datetime.strptime(self.value, TIME_FORMAT).time() cannot be used when frozen=True
            # https://stackoverflow.com/questions/53756788/how-to-set-the-value-of-dataclass-field-in-post-init-when-frozen-true
            object.__setattr__(self, 'value', datetime.datetime.strptime(self.value, TIME_FORMAT).time())
        except ValueError:
            proteus.logger.warning(f"Time property '{self.name}': Wrong format ({self.value}). Please use HH:MM:SS -> assigning now's time")
            # self.value = datetime.datetime.now().time() cannot be used when frozen=True
            object.__setattr__(self, 'value', datetime.datetime.now().time())

    def generate_xml_value(self, _:ET._Element = None) -> str | ET.CDATA:
        """
        It generates the value of the property for its XML element.
        """
        return self.value.strftime(TIME_FORMAT)

# --------------------------------------------------------------------------
# Class: IntegerProperty
# Description: Dataclass for PROTEUS integer properties
# Date: 15/10/2022
# Version: 0.2
# Author: Amador Durán Toro
# --------------------------------------------------------------------------

@dataclass(frozen=True)
class IntegerProperty(Property):
    """
    Class for PROTEUS integer properties.
    """
    # XML element tag name for this class of property (class attribute)
    element_tagname : ClassVar[str] = INTEGER_PROPERTY_TAG

    def __post_init__(self) -> None:
        """
        It validates the integer passed as a string.
        """
        # Superclass validation        
        super().__post_init__()

        # Value validation
        try:
            # self.value = int(self.value) cannot be used when frozen=True
            # https://stackoverflow.com/questions/53756788/how-to-set-the-value-of-dataclass-field-in-post-init-when-frozen-true
            # TODO if self.value (str) is a float (x.y), will fail. Should we allow floats? (int(float(self.value)))
            object.__setattr__(self, 'value', int(self.value))
            
        except ValueError:
            proteus.logger.warning(f"Integer property '{self.name}': Wrong format ({self.value}) -> assigning 0 value")
            # self.value = int(0) cannot be used when frozen=True
            object.__setattr__(self, 'value', int(0))

    def generate_xml_value(self, _:ET._Element = None) -> str | ET.CDATA:
        """
        It generates the value of the property for its XML element.
        """
        return str(self.value)

# --------------------------------------------------------------------------
# Class: FloatProperty
# Description: Dataclass for PROTEUS float properties
# Date: 15/10/2022
# Version: 0.2
# Author: Pablo Rivera Jiménez
#         Amador Durán Toro
# --------------------------------------------------------------------------

@dataclass(frozen=True)
class FloatProperty(Property):
    """
    Class for PROTEUS real properties.
    """
    # XML element tag name for this class of property (class attribute)
    element_tagname : ClassVar[str] = FLOAT_PROPERTY_TAG

    def __post_init__(self) -> None:
        """
        It validates the float passed as a string.
        """
        # Superclass validation        
        super().__post_init__()

        # Value validation
        try:
            # self.value = float(self.value) cannot be used when frozen=True
            # https://stackoverflow.com/questions/53756788/how-to-set-the-value-of-dataclass-field-in-post-init-when-frozen-true
            object.__setattr__(self, 'value', float(self.value))
        except ValueError:
            proteus.logger.warning(f"Float property '{self.name}': Wrong format ({self.value}) -> assigning 0.0 value")
            #self.value = float(0.0) cannot be used when frozen=True
            object.__setattr__(self, 'value', float(0.0))

    def generate_xml_value(self, _:ET._Element = None) -> str | ET.CDATA:
        """
        It generates the value of the property for its XML element.
        """
        return str(self.value)

# --------------------------------------------------------------------------
# Class: BooleanProperty
# Description: Dataclass for PROTEUS boolean properties
# Date: 15/10/2022
# Version: 0.2
# Author: Pablo Rivera Jiménez
#         Amador Durán Toro
# --------------------------------------------------------------------------

@dataclass(frozen=True)
class BooleanProperty(Property):
    """
    Class for PROTEUS boolean properties.
    """
    # XML element tag name for this class of property (class attribute)
    element_tagname : ClassVar[str] = BOOLEAN_PROPERTY_TAG

    def __post_init__(self) -> None:
        """
        It validates the boolean passed as a string.
        """
        # Superclass validation        
        super().__post_init__()

        # Value validation
        try:
            if not self.value:
                raise ValueError
            if self.value.lower() not in ['true','false']:
                raise ValueError
            # self.value = bool(self.value.lower() == "true") cannot be used when frozen=True
            # https://stackoverflow.com/questions/53756788/how-to-set-the-value-of-dataclass-field-in-post-init-when-frozen-true
            object.__setattr__(self, 'value', bool(self.value.lower() == "true"))
        except ValueError:
            proteus.logger.warning(f"Boolean property '{self.name}': Wrong format ({self.value}). Please use 'true' or 'false' -> assigning False value")
            # self.value = bool(False) cannot be used when frozen=True
            object.__setattr__(self, 'value', bool(False))

    def generate_xml_value(self, _:ET._Element = None) -> str | ET.CDATA:
        """
        It generates the value of the property for its XML element.
        """
        return str(self.value).lower()

# --------------------------------------------------------------------------
# Class: FileProperty
# Description: Dataclass for PROTEUS file properties
# Date: 22/10/2022
# Version: 0.2
# Author: Amador Durán Toro
# --------------------------------------------------------------------------

@dataclass(frozen=True)
class FileProperty(Property):
    """
    Class for PROTEUS file properties.
    """
    # XML element tag name for this class of property (class attribute)
    element_tagname : ClassVar[str] = FILE_PROPERTY_TAG

    def __post_init__(self) -> None:
        """
        It validates the file path passed as a string.
        """
        # Superclass validation        
        super().__post_init__()

        # Value validation
        try:
            if not (Path(self.value).exists()):
                raise ValueError
        except ValueError:
            proteus.logger.warning(f"File property '{self.name}': file '{self.value}' does not exist. Please check.")

        # TODO: how to access project path and make relative file path from it?

    @property
    def is_file(self) -> bool:
        return Path(self.value).is_file()

    def generate_xml_value(self, _:ET._Element = None) -> str | ET.CDATA:
        """
        It generates the value of the property for its XML element.
        """
        return ET.CDATA(self.value)

# --------------------------------------------------------------------------
# Class: UrlProperty
# Description: Dataclass for PROTEUS url properties
# Date: 22/10/2022
# Version: 0.3
# Author: Pablo Rivera Jiménez
#         Amador Durán Toro
# --------------------------------------------------------------------------

@dataclass(frozen=True)
class UrlProperty(Property):
    """
    Class for PROTEUS url properties.
    """
    # XML element tag name for this class of property (class attribute)
    element_tagname : ClassVar[str] = URL_PROPERTY_TAG

    def __post_init__(self) -> None:
        """
        It validates the URL passed as a string.
        """
        # Superclass validation        
        super().__post_init__()

        # Value validation
        try:
            if not validators.url(self.value):
                raise ValueError
        except ValueError:
            proteus.logger.warning(f"URL property '{self.name}': Wrong format ({self.value}). Please check.")

    @property
    def is_valid(self) -> bool:
        return True if validators.url(self.value) else False

    def generate_xml_value(self, _:ET._Element = None) -> str | ET.CDATA:
        """
        It generates the value of the property for its XML element.
        """
        return ET.CDATA(self.value)

# --------------------------------------------------------------------------
# Class: EnumProperty
# Description: Dataclass for PROTEUS enumerated properties
# Date: 22/10/2022
# Version: 0.3
# Author: Pablo Rivera Jiménez
#         Amador Durán Toro
# --------------------------------------------------------------------------

@dataclass(frozen=True)
class EnumProperty(Property):
    """
    Class for PROTEUS enumerated properties.
    """
    # XML element tag name for this class of property (class attribute)
    element_tagname : ClassVar[str] = ENUM_PROPERTY_TAG

    # dataclass instance attributes
    choices: str = str()

    def __post_init__(self) -> None:
        """
        It validates that the value is one of the choices and that the choices are not empty.
        """
        # Superclass validation        
        super().__post_init__()

        # Parse choices set
        # use split() without arguments to get an empty list if string is empty
        _choices = str(self.choices).split()

        # Validate value and choices
        try:
            if (not bool(self.value)) and (not bool(_choices)):
                raise ValueError
        except ValueError:
            proteus.logger.warning(f"Enum property '{self.name}': empty set of choices and no value, please check.")
            return

        # Validate value (spaces into underscores)
        try:
            if (' ' in self.value):
                raise ValueError
        except ValueError:
            proteus.logger.warning(f"Enum property '{self.name}': values cannot contain spaces -> replaced by underscores")
            # self.value = self.value.replace(' ', '_') cannot be used when frozen=True
            object.__setattr__(self, 'value', self.value.replace(' ', '_'))

        # Validate choices (value is not empty)
        try:
            if not bool(_choices):
                raise ValueError
        except ValueError:
            proteus.logger.warning(f"Enum property '{self.name}': Empty set of choices -> using value '{self.value}' as the only choice")
            # self.choices = self.value cannot be used when frozen=True
            object.__setattr__(self, 'choices', self.value)
            return

        # Validate value (choices are not empty)
        try:
            if self.value not in self.get_choices_as_set():
                raise ValueError
        except ValueError:
            proteus.logger.warning(f"Enum property '{self.name}': invalid value -> assigning first choice '{_choices[0]}'")
            # self.value = random.choice(list(_choices)) if bool(_choices) else str() cannot be used when frozen=True
            # https://stackoverflow.com/questions/53756788/how-to-set-the-value-of-dataclass-field-in-post-init-when-frozen-true
            object.__setattr__(self, 'value', _choices[0])
            return

    def get_choices_as_set(self) -> set[str]:
        """
        It generates a set of strings from the space-separated 
        string with the enumerated choices.
        """
        # use split() without arguments to get an empty list if string is empty
        return set( str(self.choices).split() )

<<<<<<< HEAD
    def clone(self, new_value=None, new_choices = None) -> 'Property':
        """
        It clones the property with a new value if it is not None.
        The new value must be provided as a string.
        """
        if new_value is None and new_choices is None:
            return replace(self)
        if(new_value is not None and new_choices is not None):
            return replace(self, value=str(new_value), choices = str(new_choices))
        if(new_value is not None):
            return replace(self, value=str(new_value))
        if(new_choices is not None):
            return replace(self, value=str(new_choices))
        


    def generate_xml_value(self, property_element:Optional[ET._Element]) -> str | ET.CDATA:
=======
    def generate_xml_value(self, property_element:ET._Element) -> str | ET.CDATA:
>>>>>>> 0d9536d6
        """
        It generates the value of the property for its XML element and
        the list of choices as the 'choices' attribute of the XML element.
        """
        property_element.set(CHOICES_TAG, self.choices)
        return self.value

# --------------------------------------------------------------------------
# Class: ClassListProperty
# Description: Class for PROTEUS ClassList properties
# Date: 22/10/2022
# Version: 0.2
# Author: Pablo Rivera Jiménez
#         Amador Durán Toro
# --------------------------------------------------------------------------

@dataclass(frozen=True)
class ClassListProperty(Property):
    """
    Class for PROTEUS class-tag-list properties.
    """
    # XML element tag name for this class of property (class attribute)
    element_tagname : ClassVar[str] = CLASSLIST_PROPERTY_TAG

    def __post_init__(self) -> None:
        """
        It validates the list of space-separated PROTEUS class names.
        """
        # Superclass validation        
        super().__post_init__()

        # TODO: how can we check whether class names are valid at this moment?

    def get_class_list(self) -> list[str]:
        """
        It generates a list of strings from the space-separated 
        string with the class names.
        """
        # use split() without arguments to get an empty list if string is empty
        return self.value.split()

    def generate_xml_value(self, property_element:ET._Element) -> str | ET.CDATA:
        """
        It generates the value of the property for its XML element.
        In this case, it adds one <class> child for each class tag.
        """
        for class_name in self.get_class_list():
            class_element = ET.SubElement(property_element, CLASS_TAG)
            class_element.text = class_name

        return str()

# --------------------------------------------------------------------------
# Class: PropertyFactory
# Description: Factory class for PROTEUS properties
# Date: 30/08/2022
# Version: 0.1
# Author: Amador Durán Toro
# --------------------------------------------------------------------------

class PropertyFactory:
    """
    Factory class for PROTEUS properties.
    """
    # Dictionary of valid property types and classes (class attribute)
    # Note the type hint type[Property] for the dictionary
    # https://adamj.eu/tech/2021/05/16/python-type-hints-return-class-not-instance/
    propertyFactory: dict[str,type[Property]] = {
        BooleanProperty.element_tagname   : BooleanProperty,
        StringProperty.element_tagname    : StringProperty,
        DateProperty.element_tagname      : DateProperty,
        TimeProperty.element_tagname      : TimeProperty,
        MarkdownProperty.element_tagname  : MarkdownProperty,
        IntegerProperty.element_tagname   : IntegerProperty,
        FloatProperty.element_tagname     : FloatProperty,
        EnumProperty.element_tagname      : EnumProperty,
        FileProperty.element_tagname      : FileProperty,
        UrlProperty.element_tagname       : UrlProperty,
        ClassListProperty.element_tagname : ClassListProperty    
    }

    @classmethod
    def create( cls, element : ET._Element ) -> Property | None:
        """
        Factory class method for PROTEUS properties.
        """
        # Check it is one of the valid property types
        try:
            property_class = cls.propertyFactory[element.tag]
        except KeyError:
            proteus.logger.warning(f"<{element.tag}> is not a valid PROTEUS property type -> ignoring invalid property")
            return None

        # Get name (checked in property constructors)
        name = element.attrib.get(NAME_TAG)

        # Get category (checked in property constructors)
        category = element.attrib.get(CATEGORY_TAG, DEFAULT_CATEGORY)

        # Get value (checked in property constructors)
        if( property_class is ClassListProperty ):
            # We need to collect the list of class names,
            # put them toghether in a space-separated string
            # and use it as property value. In order to do so, we use
            # reduce (from functools) and a lambda expression.
            if element.findall(CLASS_TAG):
                class_names = map(lambda e: e.text, element.findall(CLASS_TAG))
                value = reduce(lambda c1, c2: c1+' '+c2, class_names) if class_names else str()
            else:
                value = str()
        else:
            # Value could be empty
            value = str(element.text)

        # Create and return the property object

        # Special case: EnumProperty
        if( property_class is EnumProperty ):
            # We need to collect its choices
            choices = element.attrib.get(CHOICES_TAG, str())
            return EnumProperty(name, category, value, choices)

        # Ordinary case: rest of property classes
        return property_class(name, category, value)<|MERGE_RESOLUTION|>--- conflicted
+++ resolved
@@ -588,27 +588,7 @@
         # use split() without arguments to get an empty list if string is empty
         return set( str(self.choices).split() )
 
-<<<<<<< HEAD
-    def clone(self, new_value=None, new_choices = None) -> 'Property':
-        """
-        It clones the property with a new value if it is not None.
-        The new value must be provided as a string.
-        """
-        if new_value is None and new_choices is None:
-            return replace(self)
-        if(new_value is not None and new_choices is not None):
-            return replace(self, value=str(new_value), choices = str(new_choices))
-        if(new_value is not None):
-            return replace(self, value=str(new_value))
-        if(new_choices is not None):
-            return replace(self, value=str(new_choices))
-        
-
-
-    def generate_xml_value(self, property_element:Optional[ET._Element]) -> str | ET.CDATA:
-=======
     def generate_xml_value(self, property_element:ET._Element) -> str | ET.CDATA:
->>>>>>> 0d9536d6
         """
         It generates the value of the property for its XML element and
         the list of choices as the 'choices' attribute of the XML element.
