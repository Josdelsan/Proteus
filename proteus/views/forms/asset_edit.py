# ==========================================================================
# File: asset_edit.py
# Description: Asset edit input widget for forms.
# Date: 17/10/2023
# Version: 0.1
# Author: José María Delgado Sánchez
# ==========================================================================

import shutil
from pathlib import Path

# --------------------------------------------------------------------------
# Third-party library imports
# --------------------------------------------------------------------------

from PyQt6.QtGui import QIcon
from PyQt6.QtWidgets import (
    QWidget,
    QLineEdit,
    QFileDialog,
    QPushButton,
    QHBoxLayout,
    QMessageBox,
)

# --------------------------------------------------------------------------
# Project specific imports
# --------------------------------------------------------------------------

from proteus.utils import ProteusIconType
from proteus.model import ASSETS_REPOSITORY
from proteus.utils.config import Config
from proteus.utils.translator import Translator
from proteus.utils.dynamic_icons import DynamicIcons

# Module configuration
_ = Translator().text

# Module configuration
_ = Translator().text


# --------------------------------------------------------------------------
# Class: AssetEdit
# Description: Asset edit input widget for forms.
# Date: 17/10/2023
# Version: 0.1
# Author: José María Delgado Sánchez
# --------------------------------------------------------------------------
class AssetEdit(QWidget):
    """
    Asset edit input widget for forms. It copies the selected file into the
    assets directory if it is not already there.

    Similar to PyQt6 QLineEdit, QTextEdit, etc. It is used to retrieve the
    value of the user input.

    NOTE: It is meant to be used standalone or in FilePropertyInput. Do not
    confuse it with FilePropertyInput.
    """

    # ----------------------------------------------------------------------
    # Method     : __init__
    # Description: Object initialization.
    # Date       : 17/10/2023
    # Version    : 0.1
    # Author     : José María Delgado Sánchez
    # ----------------------------------------------------------------------
    def __init__(self, *args, **kwargs):
        """
        Object initialization.
        """
        super().__init__(*args, **kwargs)

        # Initialize widgets
        self.input: QLineEdit = None
        self.browse_button: QPushButton = None

        # Create input widget
        self.create_input()

    # ----------------------------------------------------------------------
    # Method     : create_input
    # Description: Creates the input widget.
    # Date       : 17/10/2023
    # Version    : 0.1
    # Author     : José María Delgado Sánchez
    # ----------------------------------------------------------------------
    def create_input(self) -> None:
        """
        Create the widgets and configure the layout.
        """

        # Widgets creation --------------------------------------------------
        # Line edit
        self.input = QLineEdit()
        self.input.setDisabled(True)

        # Browse button
<<<<<<< HEAD
        browse_button_icon: Path = DynamicIcons().icon(
            ProteusIconType.App, "browse_asset_icon"
        )
=======
        browse_icon_path: Path = Config().get_icon(
            ProteusIconType.App, "browse_asset_icon"
        )
        browse_button_icon = QIcon()
        browse_button_icon.addFile(browse_icon_path.as_posix())

>>>>>>> ea8891be
        self.browse_button = QPushButton()
        self.browse_button.setIcon(browse_button_icon)

        # Layout setup -----------------------------------------------------
        layout = QHBoxLayout()
        layout.addWidget(self.input)
        layout.addWidget(self.browse_button)
        layout.setContentsMargins(0, 0, 0, 0)
        self.setLayout(layout)

        # Connect signals --------------------------------------------------
        self.browse_button.clicked.connect(self._open_file_dialog)

    # ----------------------------------------------------------------------
    # Method     : asset
    # Description: Returns the asset.
    # Date       : 17/10/2023
    # Version    : 0.1
    # Author     : José María Delgado Sánchez
    # ----------------------------------------------------------------------
    def asset(self) -> str:
        """
        Returns the asset.
        """
        return self.input.text()

    # ----------------------------------------------------------------------
    # Method     : setAsset
    # Description: Sets the asset.
    # Date       : 17/10/2023
    # Version    : 0.1
    # Author     : José María Delgado Sánchez
    # ----------------------------------------------------------------------
    def setAsset(self, asset: str) -> None:
        """
        Sets the asset.
        """
        self.input.setText(asset)

    # ----------------------------------------------------------------------
    # Method     : setEnabled
    # Description: Sets the enabled state of the input widget.
    # Date       : 17/10/2023
    # Version    : 0.1
    # Author     : José María Delgado Sánchez
    # ----------------------------------------------------------------------
    def setEnabled(self, enabled: bool) -> None:
        """
        Sets the input to enabled or disabled state modifying the browse
        button.
        """
        self.browse_button.setEnabled(enabled)

    # ======================================================================
    # Slots (connected to signals)
    # ======================================================================

    # ----------------------------------------------------------------------
    # Method     : open_file_dialog
    # Description: Opens a file dialog.
    # Date       : 17/10/2023
    # Version    : 0.1
    # Author     : José María Delgado Sánchez
    # ----------------------------------------------------------------------
    def _open_file_dialog(self) -> None:
        """
        Opens a file dialog and sets the selected file as the input value.
        Copies the file to the assets directory if it is not already there.
        """
        # Assets directory
        assets_path = f"{Config().current_project_path}/{ASSETS_REPOSITORY}"

        file_dialog = QFileDialog()

        # TODO: Translate using the translator
        # Get the name of the selected file
        selected_file = file_dialog.getOpenFileName(
            self,
            caption="Select image",
            directory=assets_path,
            filter="Images (*.png *.jpeg *.jpg *.gif *.svg *.bmp *.ico *.tiff *.tif)",
        )

        if selected_file[0] != "":
            selected_file = selected_file[0]

            # Build file path
            file_path: Path = Path(selected_file)

            # NOTE: We copy the file to the project directory
            # so we can perform undo/redo operations. If we don't
            # copy it now, we cannot access the file when properties
            # are updated. Every file that is not used by any property
            # must be deleted when the project closes.

            # Avoid copying the file if it was selected from the assets directory
            # It triggers an error when the file is copied to the same directory
            if file_path.parent.as_posix() != assets_path:
                # Before copying the file, check if it already exists
                # a file with the same name in the assets directory
                if Path(f"{assets_path}/{file_path.name}").exists():
                    # Ask the user if he wants to overwrite the file
                    msg_box = QMessageBox()
                    msg_box.setIcon(QMessageBox.Icon.Warning)
                    msg_box.setWindowTitle(_("asset_edit.warning.title"))
                    msg_box.setText(_("asset_edit.warning.text"))
                    msg_box.setStandardButtons(
                        QMessageBox.StandardButton.Yes | QMessageBox.StandardButton.No
                    )
                    msg_box.setDefaultButton(QMessageBox.StandardButton.No)
                    msg_box.exec()

                    if msg_box.result() == QMessageBox.StandardButton.No:
                        return
                else:
                    shutil.copy(file_path, assets_path)

            # Get file name
            # NOTE: It will be stored in the property value and
            # used to create the path to the file relative to
            # the project directory
            file_name = file_path.name
            self.input.setText(file_name)<|MERGE_RESOLUTION|>--- conflicted
+++ resolved
@@ -97,18 +97,9 @@
         self.input.setDisabled(True)
 
         # Browse button
-<<<<<<< HEAD
         browse_button_icon: Path = DynamicIcons().icon(
             ProteusIconType.App, "browse_asset_icon"
         )
-=======
-        browse_icon_path: Path = Config().get_icon(
-            ProteusIconType.App, "browse_asset_icon"
-        )
-        browse_button_icon = QIcon()
-        browse_button_icon.addFile(browse_icon_path.as_posix())
-
->>>>>>> ea8891be
         self.browse_button = QPushButton()
         self.browse_button.setIcon(browse_button_icon)
 
