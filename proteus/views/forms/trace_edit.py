--- conflicted
+++ resolved
@@ -50,11 +50,7 @@
 from proteus.controller.command_stack import Controller
 from proteus.views.forms.check_combo_box import CheckComboBox
 from proteus.utils import ProteusIconType
-<<<<<<< HEAD
 from proteus.utils.dynamic_icons import DynamicIcons
-=======
->>>>>>> ea8891be
-from proteus.utils.config import Config
 from proteus.utils.translator import Translator
 
 # Module configuration
@@ -437,12 +433,7 @@
             class_name_tr = _(f"archetype.class.{_class}", alternative_text=_class)
 
             # Class icon
-<<<<<<< HEAD
             class_icon = DynamicIcons().icon(ProteusIconType.Archetype, _class)
-=======
-            class_icon_path = Config().get_icon(ProteusIconType.Archetype, _class)
-            class_icon = QIcon(class_icon_path.as_posix())
->>>>>>> ea8891be
 
             # Add item
             self.class_selector_combo.addItem(class_name_tr, _class, True, class_icon)
